--- conflicted
+++ resolved
@@ -32,13 +32,6 @@
 
 typedef struct
 {
-<<<<<<< HEAD
-    unsigned       device_id;
-    //cl_platform_id platform;
-    //cl_device_id   device;
-    //cl_context     context;
- 
-=======
     unsigned         device_id;
     cl_platform_id   platform;
     cl_device_id     device;
@@ -47,13 +40,7 @@
     cl_command_queue io_queue;
     cl_program       program;
 
->>>>>>> 1d9a2ad2
-    // ... opencl context elements 
-
-    int (*err_occurred)(void);
-    char* (*err_message)(void);
     void (*set_error)(unsigned);
-
 }
 cl_context_t;
 
